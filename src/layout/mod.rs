mod actions;
mod core;
pub mod commands;

pub use self::actions::movement::MovementError;

pub use self::core::action::{Action, ActionErr};
pub use self::core::container::{Container, ContainerType, Handle, Layout};
pub use self::core::tree::{Direction, TreeError};
use self::core::InnerTree;

use petgraph::graph::NodeIndex;
use rustc_serialize::json::{Json, ToJson};

use std::sync::{Mutex, MutexGuard, TryLockError};

/// A wrapper around tree, to hide its methods
pub struct Tree(TreeGuard);
/// Mutex guard around the tree
pub type TreeGuard = MutexGuard<'static, LayoutTree>;
/// Error for trying to lock the tree
pub type TreeErr = TryLockError<TreeGuard>;
/// Result for locking the tree
pub type TreeResult = Result<MutexGuard<'static, LayoutTree>, TreeErr>;


#[derive(Debug)]
pub struct LayoutTree {
    tree: InnerTree,
    active_container: Option<NodeIndex>
}

lazy_static! {
    static ref TREE: Mutex<LayoutTree> = {
        Mutex::new(LayoutTree {
            tree: InnerTree::new(),
            active_container: None
        })
    };
    static ref PREV_ACTION: Mutex<Option<Action>> = Mutex::new(None);
}

impl ToJson for LayoutTree {
    fn to_json(&self) -> Json {
        use std::collections::BTreeMap;
        fn node_to_json(node_ix: NodeIndex, tree: &LayoutTree) -> Json {
            match &tree.tree[node_ix] {
                &Container::Workspace { ref name, .. } => {
                    let mut inner_map = BTreeMap::new();
                    let children = tree.tree.children_of(node_ix).iter()
                        .map(|node| node_to_json(*node, tree)).collect();
                    inner_map.insert(format!("Workspace {}", name), Json::Array(children));
                    return Json::Object(inner_map);
                }
                &Container::Container { ref layout, .. } => {
                    let mut inner_map = BTreeMap::new();
                    let children = tree.tree.children_of(node_ix).iter()
                        .map(|node| node_to_json(*node, tree)).collect();
                    inner_map.insert(format!("Container w/ layout {:?}", layout), Json::Array(children));
                    return Json::Object(inner_map);
                }
                &Container::View { ref handle, .. } => {
                    return Json::String(handle.get_title());
                },
                ref container => {
                    let mut inner_map = BTreeMap::new();
                    let children = tree.tree.children_of(node_ix).iter()
                        .map(|node| node_to_json(*node, tree)).collect();
                    inner_map.insert(format!("{:?}", container.get_type()),
                                     Json::Array(children));
                    return Json::Object(inner_map)
                }
            }
        }
        return node_to_json(self.tree.root_ix(), self);
    }
}

/// Attempts to lock the tree. If the Result is Err, then the lock could
/// not be returned at this time, already locked.
pub fn try_lock_tree() -> Result<Tree, TreeErr> {
    let tree = try!(TREE.try_lock());
    Ok(Tree(tree))
}

/// Attempts to lock the action mutex. If the Result is Err, then the lock could
/// not be returned at this time, already locked.
pub fn try_lock_action() -> Result<MutexGuard<'static, Option<Action>>,
                                 TryLockError<MutexGuard<'static,
                                                         Option<Action>>>> {
    PREV_ACTION.try_lock()
}

<<<<<<< HEAD
/// Attempts to lock the action, waiting if it currently locked.
///
/// If an Err is returned, the lock is poisoned.
pub fn lock_action() -> Result<MutexGuard<'static, Option<Action>>,
                               PoisonError<MutexGuard<'static, Option<Action>>>>
                                    {
    PREV_ACTION.lock()
}
=======
pub fn tree_as_json() -> Json {
    if let Ok(tree) = try_lock_tree() {
        tree.0.to_json()
    } else {
        Json::Null
    }
}
>>>>>>> 2dac6068
<|MERGE_RESOLUTION|>--- conflicted
+++ resolved
@@ -89,23 +89,4 @@
                                  TryLockError<MutexGuard<'static,
                                                          Option<Action>>>> {
     PREV_ACTION.try_lock()
-}
-
-<<<<<<< HEAD
-/// Attempts to lock the action, waiting if it currently locked.
-///
-/// If an Err is returned, the lock is poisoned.
-pub fn lock_action() -> Result<MutexGuard<'static, Option<Action>>,
-                               PoisonError<MutexGuard<'static, Option<Action>>>>
-                                    {
-    PREV_ACTION.lock()
-}
-=======
-pub fn tree_as_json() -> Json {
-    if let Ok(tree) = try_lock_tree() {
-        tree.0.to_json()
-    } else {
-        Json::Null
-    }
-}
->>>>>>> 2dac6068
+}