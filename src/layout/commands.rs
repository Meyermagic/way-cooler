--- conflicted
+++ resolved
@@ -314,14 +314,10 @@
             Err(err)  => {
                 result = Err(err)
             },
-<<<<<<< HEAD
-            Ok(container) => {
-=======
             Ok(Container::View { handle, id, .. }) => {
                 trace!("Removed container {:?}", id);
                 handle.close();
                 trace!("Close wlc view {:?}", handle);
->>>>>>> aa870e1e
                 result = Ok(())
             },
             _ => unreachable!()
